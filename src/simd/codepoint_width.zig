const std = @import("std");
const options = @import("build_options");

// vt.cpp
extern "c" fn ghostty_simd_codepoint_width(u32) i8;

pub fn codepointWidth(cp: u32) i8 {
<<<<<<< HEAD
    //return @import("uucode").get(.wcwidth, @intCast(cp));
    return ghostty_simd_codepoint_width(cp);
=======
    if (comptime options.simd) return ghostty_simd_codepoint_width(cp);
    return @import("ziglyph").display_width.codePointWidth(@intCast(cp), .half);
>>>>>>> 3eb646ea
}

test "codepointWidth basic" {
    const testing = std.testing;
    try testing.expectEqual(@as(i8, 1), codepointWidth('a'));
    try testing.expectEqual(@as(i8, 1), codepointWidth(0x100)); // Ā
    try testing.expectEqual(@as(i8, 2), codepointWidth(0x3400)); // 㐀
    try testing.expectEqual(@as(i8, 2), codepointWidth(0x2E3A)); // ⸺
    try testing.expectEqual(@as(i8, 2), codepointWidth(0x1F1E6)); // 🇦
    try testing.expectEqual(@as(i8, 2), codepointWidth(0x4E00)); // 一
    try testing.expectEqual(@as(i8, 2), codepointWidth(0xF900)); // 豈
    try testing.expectEqual(@as(i8, 2), codepointWidth(0x20000)); // 𠀀
    try testing.expectEqual(@as(i8, 2), codepointWidth(0x30000)); // 𠀀
    // try testing.expectEqual(@as(i8, 1), @import("uucode").get(.wcwidth, 0x100));
}

// This is not very fast in debug modes, so its commented by default.
// IMPORTANT: UNCOMMENT THIS WHENEVER MAKING CODEPOINTWIDTH CHANGES.
// test "codepointWidth matches uucode" {
//     const testing = std.testing;
//     const uucode = @import("uucode");
//
//     const min = 0xFF + 1; // start outside ascii
//     const max = std.math.maxInt(u21) + 1;
//     for (min..max) |cp| {
//         const simd = codepointWidth(@intCast(cp));
//         const uu = if (cp > uucode.config.max_code_point)
//             1
//         else
//             uucode.get(.width, @intCast(cp));
//         if (simd != uu) mismatch: {
//             if (cp == 0x2E3B) {
//                 try testing.expectEqual(@as(i8, 2), simd);
//                 break :mismatch;
//             }
//
//             std.log.warn("mismatch cp=U+{x} simd={} uucode={}", .{ cp, simd, uu });
//             try testing.expect(false);
//         }
//     }
// }<|MERGE_RESOLUTION|>--- conflicted
+++ resolved
@@ -5,13 +5,10 @@
 extern "c" fn ghostty_simd_codepoint_width(u32) i8;
 
 pub fn codepointWidth(cp: u32) i8 {
-<<<<<<< HEAD
-    //return @import("uucode").get(.wcwidth, @intCast(cp));
-    return ghostty_simd_codepoint_width(cp);
-=======
     if (comptime options.simd) return ghostty_simd_codepoint_width(cp);
-    return @import("ziglyph").display_width.codePointWidth(@intCast(cp), .half);
->>>>>>> 3eb646ea
+    const uucode = @import("uucode");
+    if (cp > uucode.config.max_code_point) return 1;
+    return @import("uucode").get(.width, @intCast(cp));
 }
 
 test "codepointWidth basic" {
